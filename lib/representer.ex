--- conflicted
+++ resolved
@@ -8,7 +8,8 @@
     "collection",
     "hal",
     "mason",
-    "siren"
+    "siren",
+    "jsonapi"
   ]
 
   defmodule Collection do
@@ -111,14 +112,10 @@
 
       "siren" ->
         Representer.Siren.transform(struct)
-<<<<<<< HEAD
+      "mason" ->
+        Representer.Mason.transform(struct)
       "jsonapi" ->
         Representer.JsonApi.transform(struct)
-=======
-
-      "mason" ->
-        Representer.Mason.transform(struct)
->>>>>>> afc803fb
     end
   end
 

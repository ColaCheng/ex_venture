--- conflicted
+++ resolved
@@ -107,28 +107,15 @@
   end
 
   def run({:show, quest_id}, %{socket: socket, user: user, save: save}) do
-<<<<<<< HEAD
-    case Ecto.Type.cast(:integer, quest_id) do
-      {:ok, quest_id} ->
-        case Quest.progress_for(user, quest_id) do
-          nil ->
-            socket |> @socket.echo(gettext("You have not started this quest."))
-=======
     case Quest.progress_for(user, quest_id) do
       {:ok, progress} ->
         socket |> @socket.echo(Format.quest_detail(progress, save))
->>>>>>> 14d1a5cf
 
       {:error, :not_found} ->
-        socket |> @socket.echo("You have not started this quest.")
-
-<<<<<<< HEAD
-      :error ->
+        socket |> @socket.echo(gettext("You have not started this quest."))
+
+      {:error, :invalid_id} ->
         socket |> @socket.echo(gettext("Could not parse the quest ID, please try again."))
-=======
-      {:error, :invalid_id} ->
-        socket |> @socket.echo("Could not parse the quest ID, please try again.")
->>>>>>> 14d1a5cf
     end
   end
 
@@ -146,14 +133,7 @@
 
   def run({:complete, quest_id}, state = %{socket: socket, user: user}) do
     case Quest.progress_for(user, quest_id) do
-<<<<<<< HEAD
-      nil ->
-        socket |> @socket.echo(gettext("You have not started this quest."))
-
-      progress ->
-=======
       {:ok, progress} ->
->>>>>>> 14d1a5cf
         progress
         |> gate_for_active(state)
         |> check_npc_is_in_room(state)
@@ -161,10 +141,10 @@
         |> complete_quest(state)
 
       {:error, :not_found} ->
-        socket |> @socket.echo("You have not started this quest.")
+        socket |> @socket.echo(gettext("You have not started this quest."))
 
       {:error, :invalid_id} ->
-        socket |> @socket.echo("Could not parse the quest ID, please try again.")
+        socket |> @socket.echo(gettext("Could not parse the quest ID, please try again."))
     end
   end
 

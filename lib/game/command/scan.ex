--- conflicted
+++ resolved
@@ -63,11 +63,7 @@
         {direction, :closed}
 
       _ ->
-<<<<<<< HEAD
-        {:ok, room} = @environment.look(room_id)
-=======
-        {:ok, room} = @room.look(room_exit.finish_id)
->>>>>>> 57c9d09f
+        {:ok, room} = @environment.look(room_exit.finish_id)
         {direction, room}
     end
   end

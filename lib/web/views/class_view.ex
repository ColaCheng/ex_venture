--- conflicted
+++ resolved
@@ -7,7 +7,6 @@
   alias Web.Router.Helpers, as: RouteHelpers
   alias Web.SkillView
 
-<<<<<<< HEAD
   def render("index.json", %{classes: classes}) do
     %{
       collection: render_many(classes, __MODULE__, "show.json"),
@@ -18,10 +17,7 @@
     }
   end
 
-  def render("index." <> extension, %{classes: classes}) when extension in ["hal", "siren", "jsonapi"] do
-=======
   def render("index." <> extension, %{classes: classes}) when Representer.known_extension?(extension) do
->>>>>>> afc803fb
     classes
     |> index()
     |> Representer.transform(extension)
